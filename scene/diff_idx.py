--- conflicted
+++ resolved
@@ -3,10 +3,7 @@
 import torch.nn.functional as F
 from tqdm import tqdm
 import pdb
-<<<<<<< HEAD
 
-=======
->>>>>>> 6bac6c94
 class DifferentiableIndexing(nn.Module):
     def __init__(self, num_gaussians, codebook_size, hidden_size=64, temperature=10.0):
         """
